import os

import pandas
import pytest
from tbparse import SummaryReader
from torch.utils.tensorboard import SummaryWriter

N_RUNS = 3
N_EVENTS = 5

@pytest.fixture
def prepare(testdir):
    # Ref: https://pytorch.org/docs/stable/tensorboard.html
    log_dir = os.path.join(testdir.tmpdir, 'run')
    for i in range(N_RUNS):
        run_dir = os.path.join(log_dir, f'run{i}')
        writer = SummaryWriter(run_dir)
        # writer.add_hparams({'name': 'test', 'run id': i}, {}, run_name='.')
        for j in range(N_EVENTS):
            writer.add_scalar('y=2x+C', j * 2 + i, j)
            writer.add_scalar('y=3x+C', j * 3 + i, j)
        # non event file
        with open(os.path.join(run_dir, 'temp.txt'), 'w') as file:
            file.write('temp')
        # empty directory
        os.mkdir(os.path.join(run_dir, 'tmpdir'))
        writer.close()
    temp_dir = os.path.join(testdir.tmpdir, 'temp')
    os.mkdir(temp_dir)
    with open(os.path.join(temp_dir, 'temp.txt'), 'w') as file:
        file.write('temp')
    """
    run
    ├── run0
    │   └── events.out.tfevents.<id-1>
    ├── run1
    │   └── events.out.tfevents.<id-2>
    └── run2
        └── events.out.tfevents.<id-3>
    """

def test_empty_dir(prepare, testdir):
    temp_dir = os.path.join(testdir.tmpdir, 'temp')
    reader = SummaryReader(temp_dir)
    assert reader.scalars.columns.to_list() == []

def test_event_file(prepare, testdir):
    log_dir = os.path.join(testdir.tmpdir, 'run')
    run_dir = os.path.join(log_dir, 'run0')
    dirs = sorted(os.listdir(run_dir))
    assert len(dirs) == 3
    event_filename = dirs[0]
    # Test pivot
    reader = SummaryReader(run_dir, pivot=True, extra_columns={
                           'wall_time', 'dir_name', 'file_name'})
<<<<<<< HEAD
    assert len(reader.children) == 2
=======
    assert len(reader.children) == 3
>>>>>>> 4fb7c097
    assert reader.scalars.columns.to_list() == ['step', 'y=2x+C', 'y=3x+C', 'wall_time', 'dir_name', 'file_name']
    assert reader.scalars['step'].to_list() == [i for i in range(N_EVENTS)]
    assert reader.scalars['y=2x+C'].to_list() == [i * 2 for i in range(N_EVENTS)]
    assert reader.scalars['y=3x+C'].to_list() == [i * 3 for i in range(N_EVENTS)]
    assert len(reader.scalars['wall_time']) == N_EVENTS
    assert len(reader.scalars['wall_time'][0]) == 2
    assert reader.scalars['dir_name'].to_list() == [''] * N_EVENTS
    assert reader.scalars['file_name'].to_list() == [event_filename] * N_EVENTS

def test_event_types(prepare, testdir):
    log_dir = os.path.join(testdir.tmpdir, 'run')
    run_dir = os.path.join(log_dir, 'run0')
    dirs = sorted(os.listdir(run_dir))
    assert len(dirs) == 3
    event_filename = dirs[0]
    event_file = os.path.join(run_dir, event_filename)
    # Test default
    reader = SummaryReader(event_file, event_types={'tensors'})
    assert reader.scalars.columns.to_list() == []

def test_get_tags(prepare, testdir):
    log_dir = os.path.join(testdir.tmpdir, 'run')
    run_dir = os.path.join(log_dir, 'run0')
    dirs = sorted(os.listdir(run_dir))
    assert len(dirs) == 3
    event_filename = dirs[0]
    event_file = os.path.join(run_dir, event_filename)
    # Test default
    reader = SummaryReader(event_file)
    assert reader.tags['scalars'] == ['y=2x+C', 'y=3x+C']
    assert reader.get_tags('scalars') == ['y=2x+C', 'y=3x+C']
    reader = SummaryReader(run_dir)
    assert reader.tags['scalars'] == ['y=2x+C', 'y=3x+C']
    assert reader.get_tags('scalars') == ['y=2x+C', 'y=3x+C']

# TODO: tags duplicate with file_name, dir_name, etc.
# TODO: log single letter?
# TODO: order difference when pd.concat<|MERGE_RESOLUTION|>--- conflicted
+++ resolved
@@ -53,11 +53,7 @@
     # Test pivot
     reader = SummaryReader(run_dir, pivot=True, extra_columns={
                            'wall_time', 'dir_name', 'file_name'})
-<<<<<<< HEAD
-    assert len(reader.children) == 2
-=======
     assert len(reader.children) == 3
->>>>>>> 4fb7c097
     assert reader.scalars.columns.to_list() == ['step', 'y=2x+C', 'y=3x+C', 'wall_time', 'dir_name', 'file_name']
     assert reader.scalars['step'].to_list() == [i for i in range(N_EVENTS)]
     assert reader.scalars['y=2x+C'].to_list() == [i * 2 for i in range(N_EVENTS)]
